//  Show the last integration status
package jenkins.plugins.svnmerge.IntegratableProjectAction

import javax.swing.plaf.basic.BasicBorders.RadioButtonBorder;
import org.apache.commons.lang.StringUtils;

import static jenkins.plugins.svnmerge.RepositoryLayoutEnum.CUSTOM;

def f = namespace(lib.FormTagLib.class)
def l = namespace(lib.LayoutTagLib.class)
def t = namespace(lib.JenkinsTagLib.class)


l.layout(norefresh:"true",title:_("title",my.project.displayName)) {
    include(my.project, "sidepanel")
    l.main_panel {
        h1 {
            img (src:"${rootURL}/plugin/svnmerge/48x48/sync.gif")
            text(_("Feature Branches"))
        }

        raw("<p>This project tracks integrations from branches via <tt>svn merge</tt></p>")
		
		def repoLayout = my.repositoryLayout
		p(_("Repository URL: "+repoLayout.scmModuleLocation))
		p(_("Detected repository layout: "+repoLayout.layout))
		if (StringUtils.isNotEmpty(repoLayout.subProjectName)) {
			p(_("Detected subproject name: "+repoLayout.subProjectName))
		}

        def branches = my.branches;
        if (branches.size()>0) {
            h2(_("Existing Feature Branches"))
            ul(style:"list-style:none") {
                branches.each { b ->
                    li {
                        t.jobLink(job:b)
                    }
                }
            }
        }
		
        h2(_("Create a new branch"))
        p(_("createBranchBlurb"))
        p {
            form (name:"new", method:"post", action:"newBranch") {
				
<<<<<<< HEAD
                table (width: "100%") {

                    tr {
                        td (width: "25%") {
                            text(_("Branch Name")+":")
                        }
                        td {
                            input (type:"text", name:"name", size:"90")
=======
                table {

                    tr {
                        td {
                            text(_("Branch Name")+":")
                        }
                        td {
                            input (type:"text", name:"name", width:"30")
>>>>>>> 1a498a6f
                        }
                    }
                
                    tr {
                        td {
                            text(_("Commit Message")+":")
                        }
                        td {
<<<<<<< HEAD
                            input (type:"text", name:"commitMessage", size:"90")
                        }
                    }
					
					tr {
						td {
							text(_("Default new branch location")+":")
						}
						td {
							def value = repoLayout.defaultNewBranchUrl
							if (repoLayout.layout==CUSTOM) {
								value = _("unableToDetect","branches")
							}
							input (type:"text", name:"defaultNewBranchUrl", size:"90",
								   disabled: true, value: value)
						}
					}
                
                    tr {
                        td {
                             text(_("override", "branch")+":")
                        }
                        td {
                            input (type:"text", name:"branchLocation", size:"90")
=======
                            input (type:"text", name:"commitMessage")
                        }
                    }
                
                    tr {
                        td {
                            text(_("Override default branch location")+":")
                        }
                        td {
                            input (type:"text", name:"branchLocation", width:"90")
>>>>>>> 1a498a6f
                        }
                    }
                
                    tr {
                        td {
                            text(_("Create a development tag")+":")
                        }
                        td {
<<<<<<< HEAD
                            input (type:"checkbox", name:"createTag", width:"90")
                        }
                    }
					
					tr {
						td {
							text(_("Default new tag location")+":")
						}
						td {
							def value = repoLayout.defaultNewDevTagUrl
							if (repoLayout.layout==CUSTOM) {
								value = _("unableToDetect","tags")
							}
							input (type:"text", name:"defaultNewDevTagUrl", size:"90",
								   disabled: true, value: value)
						}
					}
                
                    tr {
                        td {
                            text(_("override", "tag")+":")
                        }
                        td {
                            input (type:"text", name:"tagLocation", size:"90")
                        }
                    }
                
                }
                
=======
                            input (type:"checkbox", name:"createTag", width:"30")
                        }
                    }
                
                    tr {
                        td {
                            text(_("Override default tag location")+":")
                        }
                        td {
                            input (type:"text", name:"tagLocation")
                        }
                    }
                
                }
                
                input (type:"hidden", name:"defaultNewBranchUrl", value: repoLayout.defaultNewBranchUrl)
                input (type:"hidden", name:"defaultNewDevTagUrl", value: repoLayout.defaultNewDevTagUrl)
>>>>>>> 1a498a6f
                input (type:"hidden", name:"layout", 			  value: repoLayout.layout.name)
				
                f.submit(value:_("Create"))
            }
        }
		
		
    }
}<|MERGE_RESOLUTION|>--- conflicted
+++ resolved
@@ -45,7 +45,6 @@
         p {
             form (name:"new", method:"post", action:"newBranch") {
 				
-<<<<<<< HEAD
                 table (width: "100%") {
 
                     tr {
@@ -54,16 +53,6 @@
                         }
                         td {
                             input (type:"text", name:"name", size:"90")
-=======
-                table {
-
-                    tr {
-                        td {
-                            text(_("Branch Name")+":")
-                        }
-                        td {
-                            input (type:"text", name:"name", width:"30")
->>>>>>> 1a498a6f
                         }
                     }
                 
@@ -72,7 +61,6 @@
                             text(_("Commit Message")+":")
                         }
                         td {
-<<<<<<< HEAD
                             input (type:"text", name:"commitMessage", size:"90")
                         }
                     }
@@ -97,18 +85,6 @@
                         }
                         td {
                             input (type:"text", name:"branchLocation", size:"90")
-=======
-                            input (type:"text", name:"commitMessage")
-                        }
-                    }
-                
-                    tr {
-                        td {
-                            text(_("Override default branch location")+":")
-                        }
-                        td {
-                            input (type:"text", name:"branchLocation", width:"90")
->>>>>>> 1a498a6f
                         }
                     }
                 
@@ -117,7 +93,6 @@
                             text(_("Create a development tag")+":")
                         }
                         td {
-<<<<<<< HEAD
                             input (type:"checkbox", name:"createTag", width:"90")
                         }
                     }
@@ -147,26 +122,7 @@
                 
                 }
                 
-=======
-                            input (type:"checkbox", name:"createTag", width:"30")
-                        }
-                    }
-                
-                    tr {
-                        td {
-                            text(_("Override default tag location")+":")
-                        }
-                        td {
-                            input (type:"text", name:"tagLocation")
-                        }
-                    }
-                
-                }
-                
-                input (type:"hidden", name:"defaultNewBranchUrl", value: repoLayout.defaultNewBranchUrl)
-                input (type:"hidden", name:"defaultNewDevTagUrl", value: repoLayout.defaultNewDevTagUrl)
->>>>>>> 1a498a6f
-                input (type:"hidden", name:"layout", 			  value: repoLayout.layout.name)
+                input (type:"hidden", name:"layout", value: repoLayout.layout.name)
 				
                 f.submit(value:_("Create"))
             }
