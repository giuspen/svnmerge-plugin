package jenkins.plugins.svnmerge;

import hudson.Extension;
import hudson.FilePath.FileCallable;
import hudson.model.AbstractBuild;
import hudson.model.AbstractProject;
import hudson.model.Action;
import hudson.model.BuildListener;
import hudson.model.Item;
import hudson.model.JobProperty;
import hudson.model.JobPropertyDescriptor;
import hudson.model.TaskListener;
import hudson.model.listeners.ItemListener;
import hudson.remoting.VirtualChannel;
import hudson.scm.SCM;
import hudson.scm.SubversionEventHandlerImpl;
import hudson.scm.SubversionSCM;
import hudson.scm.SvnClientManager;
import hudson.scm.SubversionSCM.ModuleLocation;
import hudson.util.IOException2;
import jenkins.model.Jenkins;
import net.sf.json.JSONObject;

import org.kohsuke.stapler.DataBoundConstructor;
import org.kohsuke.stapler.StaplerRequest;
import org.tmatesoft.svn.core.ISVNLogEntryHandler;
import org.tmatesoft.svn.core.SVNCommitInfo;
import org.tmatesoft.svn.core.SVNErrorMessage;
import org.tmatesoft.svn.core.SVNException;
import org.tmatesoft.svn.core.SVNLogEntry;
import org.tmatesoft.svn.core.SVNURL;
import org.tmatesoft.svn.core.auth.ISVNAuthenticationProvider;
import org.tmatesoft.svn.core.wc.ISVNEventHandler;
import org.tmatesoft.svn.core.wc.SVNClientManager;
import org.tmatesoft.svn.core.wc.SVNCommitClient;
import org.tmatesoft.svn.core.wc.SVNDiffClient;
import org.tmatesoft.svn.core.wc.SVNEvent;
import org.tmatesoft.svn.core.wc.SVNInfo;
import org.tmatesoft.svn.core.wc.SVNRevision;
import org.tmatesoft.svn.core.wc.SVNRevisionRange;
import org.tmatesoft.svn.core.wc.SVNStatusType;
import org.tmatesoft.svn.core.wc.SVNUpdateClient;
import org.tmatesoft.svn.core.wc.SVNWCClient;

import java.io.File;
import java.io.IOException;
import java.io.PrintStream;
import java.io.Serializable;
import java.util.ArrayList;
import java.util.Arrays;
import java.util.List;
import java.util.logging.Level;
import java.util.logging.Logger;

import static org.tmatesoft.svn.core.SVNDepth.*;
import static org.tmatesoft.svn.core.wc.SVNRevision.*;

/**
 * {@link JobProperty} for feature branch projects.
 * <p>
 * This associates the upstream project (with {@link IntegratableProject} with this project.
 *
 * @author Kohsuke Kawaguchi
 */
public class FeatureBranchProperty extends JobProperty<AbstractProject<?,?>> implements Serializable {
    private static final long serialVersionUID = -1L; 
    
    /**
     * Upstream job name.
     */
    private String upstream;
    private transient RebaseAction rebaseAction;

    @DataBoundConstructor
    public FeatureBranchProperty(String upstream) {
        if (upstream == null) {
            throw new NullPointerException("upstream");
        }
        this.upstream = upstream;
    }

    public String getUpstream() {
        return upstream;
    }

    /**
     * Gets the upstream project, or null if no such project was found.
     */
    public AbstractProject<?,?> getUpstreamProject() {
        return Jenkins.getInstance().getItemByFullName(upstream,AbstractProject.class);
    }

    public ModuleLocation getUpstreamSubversionLocation() {
        AbstractProject<?,?> p = getUpstreamProject();
        if(p==null)     return null;
        SCM scm = p.getScm();
        if (scm instanceof SubversionSCM) {
            SubversionSCM svn = (SubversionSCM) scm;
            return svn.getLocations()[0];
        }
        return null;
    }

    /**
     * Gets the {@link #getUpstreamSubversionLocation()} as {@link SVNURL}
     */
    public SVNURL getUpstreamURL() throws SVNException {
        ModuleLocation location = getUpstreamSubversionLocation();
        if(location==null)  return null;
        return location.getSVNURL();
    }
    
    public AbstractProject<?,?> getOwner() {
        return owner;
    }

    @Override
    public List<Action> getJobActions(AbstractProject<?,?> project) {
        if (rebaseAction==null)
            rebaseAction = new RebaseAction(project);
        return Arrays.asList(new IntegrationStatusAction(this), rebaseAction);
    }

    /**
     * Just add the integration action.
     */
    @Override
    public boolean prebuild(AbstractBuild<?, ?> build, BuildListener listener) {
        build.addAction(new IntegrateAction(build));
        return true;
    }

    /**
     * Integrates changes made in the upstream into the branch at the workspace.
     *
     * <p>
     * This computation uses the workspace of the project. First, we update the workspace
     * to the tip of the branch (or else the commit will fail later), merge the changes
     * from the upstream, then commit it. If the merge fails, we'll revert the workspace
     * so that the next build can go smoothly.
     *
     * @param listener
     *      Where the progress is sent.
     * @param upstreamRev
     *      Revision of the upstream to rebase from.
     *      If -1, use the latest.
     * @return
     *      the new revision number if the rebase was successful.
     *      -1 if it failed and the failure was handled gracefully
     *      (typically this means a merge conflict.)
     */
    public long rebase(final TaskListener listener, final long upstreamRev) throws IOException, InterruptedException {
<<<<<<< HEAD
        final ISVNAuthenticationProvider provider = Jenkins.getInstance().getDescriptorByType(
                SubversionSCM.DescriptorImpl.class).createAuthenticationProvider();
        final ModuleLocation upstreamLocation = getUpstreamSubversionLocation();
=======
        final SubversionSCM svn = (SubversionSCM) getOwner().getScm();
        final ISVNAuthenticationProvider provider = svn.createAuthenticationProvider(getOwner(), svn.getLocations()[0]);
>>>>>>> 19f07a30
        
        return owner.getModuleRoot().act(new FileCallable<Long>() {
            public Long invoke(File mr, VirtualChannel virtualChannel) throws IOException {
                try {
                    final PrintStream logger = listener.getLogger();
                    final boolean[] foundConflict = new boolean[1];
                    ISVNEventHandler printHandler = new SubversionEventHandlerImpl(logger,mr) {
                        @Override
                        public void handleEvent(SVNEvent event, double progress) throws SVNException {
                            super.handleEvent(event, progress);
                            if(event.getContentsStatus()== SVNStatusType.CONFLICTED)
                                foundConflict[0] = true;
                        }
                    };

<<<<<<< HEAD
                    SVNURL up = upstreamLocation == null ? null : upstreamLocation.getSVNURL();
                    SVNClientManager cm = SubversionSCM.createSvnClientManager(provider);
=======
                    SvnClientManager svnm = SubversionSCM.createClientManager(provider);

                    SVNURL up = getUpstreamURL();
                    SVNClientManager cm = svnm.getCore();
>>>>>>> 19f07a30
                    cm.setEventHandler(printHandler);

                    SVNWCClient wc = cm.getWCClient();
                    SVNDiffClient dc = cm.getDiffClient();

                    logger.printf("Updating workspace to the latest revision\n");
                    long wsr = cm.getUpdateClient().doUpdate(mr, HEAD, INFINITY, false, false);
//                    logger.printf("  Updated to rev.%d\n",wsr);  // reported by printHandler

                    SVNRevision mergeRev = upstreamRev >= 0 ? SVNRevision.create(upstreamRev) : cm.getWCClient().doInfo(up,HEAD,HEAD).getCommittedRevision();

                    logger.printf("Merging change from the upstream %s at rev.%s\n",up,mergeRev);
                    SVNRevisionRange r = new SVNRevisionRange(SVNRevision.create(0),mergeRev);
                    dc.doMerge(up, mergeRev, Arrays.asList(r), mr, INFINITY, true, false, false, false);
                    if(foundConflict[0]) {
                        logger.println("Found conflict. Reverting this failed merge");
                        wc.doRevert(new File[]{mr},INFINITY, null);
                        return -1L;
                    } else {
                        logger.println("Committing changes");
                        SVNCommitClient cc = cm.getCommitClient();
                        SVNCommitInfo ci = cc.doCommit(new File[]{mr}, false, RebaseAction.COMMIT_MESSAGE_PREFIX+"Rebasing from "+up+"@"+mergeRev, null, null, false, false, INFINITY);
                        if(ci.getNewRevision()<0) {
                            logger.println("  No changes since the last rebase. This rebase was a no-op.");
                            return 0L;
                        } else {
                            logger.println("  committed revision "+ci.getNewRevision());
                            return ci.getNewRevision();
                        }
                    }
                } catch (SVNException e) {
                    throw new IOException2("Failed to merge", e);
                }
            }
        });
    }

    /**
     * Represents the result of integration.
     */
    public static class IntegrationResult implements Serializable {
        private static final long serialVersionUID = -1L; 

        /**
         * The merge commit in the upstream where the integration is made visible to the upstream.
         * Or 0 if the integration was no-op and no commit was made.
         * -1 if it failed and the failure was handled gracefully
         * (typically this means a merge conflict.)
         */
        public final long mergeCommit;

        /**
         * The commit in the branch that was merged (or attempted to be merged.)
         */
        public final long integrationSource;

        public IntegrationResult(long mergeCommit, SVNRevision integrationSource) {
            this.mergeCommit = mergeCommit;
            this.integrationSource = integrationSource.getNumber();
            assert this.integrationSource!=-1L;
        }
    }

    /**
     * Perform a merge to the upstream that integrates changes in this branch.
     *
     * <p>
     * This computation uses the workspace of the project.
     *
     * @param listener
     *      Where the progress is sent.
     * @param branchURL
     *      URL of the branch to be integrated. If null, use the workspace URL.
     * @param branchRev
     *      Revision of the branch to be integrated to the upstream.
     *      If -1, use the current workspace revision.
     * @return
     *      Always non-null. See {@link IntegrationResult}
     */
    public IntegrationResult integrate(final TaskListener listener, final String branchURL, final long branchRev, final String commitMessage) throws IOException, InterruptedException {
        final Long lastIntegrationSourceRevision = getlastIntegrationSourceRevision();

<<<<<<< HEAD
        final ISVNAuthenticationProvider provider = Jenkins.getInstance().getDescriptorByType(
                SubversionSCM.DescriptorImpl.class).createAuthenticationProvider();
        final ModuleLocation upstreamLocation = getUpstreamSubversionLocation();

=======
        final SubversionSCM svn = (SubversionSCM) getUpstreamProject().getScm();
        final ISVNAuthenticationProvider provider = svn.createAuthenticationProvider(getUpstreamProject(), svn.getLocations()[0]);
        
>>>>>>> 19f07a30
        return owner.getModuleRoot().act(new FileCallable<IntegrationResult>() {
            public IntegrationResult invoke(File mr, VirtualChannel virtualChannel) throws IOException {
                try {
                    final PrintStream logger = listener.getLogger();
                    final boolean[] foundConflict = new boolean[1];
                    ISVNEventHandler printHandler = new SubversionEventHandlerImpl(logger,mr) {
                        @Override
                        public void handleEvent(SVNEvent event, double progress) throws SVNException {
                            super.handleEvent(event, progress);
                            if(event.getContentsStatus()== SVNStatusType.CONFLICTED)
                                foundConflict[0] = true;
                        }
                    };

<<<<<<< HEAD
                    SVNURL up = upstreamLocation == null ? null : upstreamLocation.getSVNURL();
                    SVNClientManager cm = SubversionSCM.createSvnClientManager(provider);
=======
                    SvnClientManager svnm = SubversionSCM.createClientManager(provider);

                    SVNURL up = getUpstreamURL();
                    SVNClientManager cm = svnm.getCore();
>>>>>>> 19f07a30
                    cm.setEventHandler(printHandler);

                    // capture the working directory state before the switch
                    SVNWCClient wc = cm.getWCClient();
                    SVNInfo wsState = wc.doInfo(mr, null);
                    SVNURL mergeUrl = branchURL != null ? SVNURL.parseURIDecoded(branchURL) : wsState.getURL();
                    SVNRevision mergeRev = branchRev >= 0 ? SVNRevision.create(branchRev) : wsState.getRevision();

                    // do we have any meaningful changes in this branch worthy of integration?
                    if (lastIntegrationSourceRevision !=null) {
                        final SVNException eureka = new SVNException(SVNErrorMessage.UNKNOWN_ERROR_MESSAGE);
                        try {
                            cm.getLogClient().doLog(new File[]{mr},mergeRev,SVNRevision.create(lastIntegrationSourceRevision),mergeRev,true,false,-1,new ISVNLogEntryHandler() {
                                public void handleLogEntry(SVNLogEntry e) throws SVNException {
                                    if (e.getMessage().startsWith(RebaseAction.COMMIT_MESSAGE_PREFIX)
                                     || e.getMessage().startsWith(IntegrateAction.COMMIT_MESSAGE_PREFIX))
                                        return; // merge commits
                                    throw eureka;
                                }
                            });
                            // didn't find anything interesting. all the changes are our merges
                            logger.println("No changes to be integrated. Skipping integration.");
                            return new IntegrationResult(0,mergeRev);
                        } catch (SVNException e) {
                            if (e!=eureka)
                                throw e;    // some other problems
                            // found some changes, keep on integrating
                        }
                    }
                    
                    logger.println("Switching to the upstream (" + up+")");
                    SVNUpdateClient uc = cm.getUpdateClient();
                    uc.doSwitch(mr, up, HEAD, HEAD, INFINITY, false, false);

                    logger.printf("Merging %s (rev.%s) to the upstream\n",mergeUrl,mergeRev);
                    SVNDiffClient dc = cm.getDiffClient();
                    dc.doMergeReIntegrate(
                            mergeUrl,
                            mergeRev, mr, false);
                    SVNCommitInfo ci=null;
                    if(foundConflict[0]) {
                        logger.println("Found conflict with the upstream. Reverting this failed merge");
                        wc.doRevert(new File[]{mr},INFINITY, null);
                    } else {
                        logger.println("Committing changes to the upstream");
                        SVNCommitClient cc = cm.getCommitClient();
                        ci = cc.doCommit(new File[]{mr}, false, commitMessage+"\n"+mergeUrl+"@"+mergeRev, null, null, false, false, INFINITY);
                        if(ci.getNewRevision()<0)
                            logger.println("  No changes since the last integration");
                        else
                            logger.println("  committed revision "+ci.getNewRevision());
                    }

                    logger.println("Switching back to the branch (" + wsState.getURL()+"@"+wsState.getRevision()+")");
                    uc.doSwitch(mr, wsState.getURL(), wsState.getRevision(), wsState.getRevision(), INFINITY, false, true);

                    if(foundConflict[0]) {
                        logger.println("Conflict found. Please sync with the upstream to resolve this error.");
                        return new IntegrationResult(-1,mergeRev);
                    }

                    long trunkCommit = ci.getNewRevision();

                    if (trunkCommit>=0) {
                        cm.getUpdateClient().doUpdate(mr, HEAD, INFINITY, false, false);
                        SVNCommitClient cc = cm.getCommitClient();

                        if (false) {
                            // taking Jack Repennings advise not to do this.

                            // if the trunk merge produces a commit M, then we want to do "svn merge --record-only -c M <UpstreamURL>"
                            // to convince Subversion not to try to merge rev.M again when re-integrating from the trunk in the future,
                            // equivalent of single commit
                            SVNRevisionRange r = new SVNRevisionRange(SVNRevision.create(trunkCommit-1),
                                                                      SVNRevision.create(trunkCommit));
                            String msg = "Block the merge commit rev." + trunkCommit + " from getting merged back into our branch";
                            logger.println(msg);
                            dc.doMerge(up,HEAD,Arrays.asList(r), mr, INFINITY, true/*opposite of --ignore-ancestory in CLI*/, false, false, true);

                            SVNCommitInfo bci = cc.doCommit(new File[]{mr}, false, msg, null, null, false, false, INFINITY);
                            logger.println("  committed revision "+bci.getNewRevision());
                            cm.getUpdateClient().doUpdate(mr, HEAD, INFINITY, false, false);
                        }

                        // this is the black magic part, but my experiments reveal that we need to run trunk->branch merge --reintegrate
                        // or else future rebase fails
                        logger.printf("Merging change from the upstream %s at rev.%s\n",up,trunkCommit);
                        dc.doMergeReIntegrate(up, SVNRevision.create(trunkCommit), mr, false);
                        if(foundConflict[0]) {
                            uc.doSwitch(mr, wsState.getURL(), wsState.getRevision(), wsState.getRevision(), INFINITY, false, true);
                            logger.println("Conflict found. Please sync with the upstream to resolve this error.");
                            return new IntegrationResult(-1,mergeRev);
                        }

                        String msg = RebaseAction.COMMIT_MESSAGE_PREFIX+"Rebasing with the integration commit that was just made in rev."+trunkCommit;
                        SVNCommitInfo bci = cc.doCommit(new File[]{mr}, false, msg, null, null, false, false, INFINITY);
                        logger.println("  committed revision "+bci.getNewRevision());
                    }

                    // -1 is returned if there was no commit, so normalize that to 0
                    return new IntegrationResult(Math.max(0,trunkCommit),mergeRev);
                } catch (SVNException e) {
                    throw new IOException2("Failed to merge", e);
                }
            }
        });
    }

    private Long getlastIntegrationSourceRevision() {
        IntegrateAction ia = IntegrationStatusAction.getLastIntegrateAction(owner);
        if (ia!=null)   return ia.getIntegrationSource();
        return null;
    }

    /**
     * If an upstream is renamed, update the configuration accordingly.
     */
    @Extension
    public static class ItemListenerImpl extends ItemListener {
        @Override
        public void onRenamed(Item item, String oldName, String newName) {
            if (item instanceof AbstractProject) {
                AbstractProject<?,?> up = (AbstractProject) item;
                if(up.getProperty(IntegratableProject.class)!=null) {
                    try {
                        for (AbstractProject<?,?> p : Jenkins.getInstance().getItems(AbstractProject.class)) {
                            FeatureBranchProperty fbp = p.getProperty(FeatureBranchProperty.class);
                            if(fbp!=null) {
                                if(fbp.upstream.equals(oldName)) {
                                    fbp.upstream=newName;
                                    p.save();
                                }
                            }
                        }
                    } catch (IOException e) {
                        LOGGER.log(Level.WARNING, "Failed to persist configuration",e);
                    }
                }
            }
        }
    }


    @Extension
    public static final class DescriptorImpl extends JobPropertyDescriptor {
        @Override
        public JobProperty<?> newInstance(StaplerRequest req, JSONObject formData) throws FormException {
            if(!formData.has("svnmerge"))   return null;
            return req.bindJSON(FeatureBranchProperty.class,formData.getJSONObject("svnmerge"));
        }

        public String getDisplayName() {
            return "Upstream Subversion branch";
        }

        public List<AbstractProject<?,?>> listIntegratableProjects() {
            List<AbstractProject<?,?>> r = new ArrayList<AbstractProject<?,?>>();
            for(AbstractProject<?,?> p : Jenkins.getInstance().getItems(AbstractProject.class))
                if(p.getProperty(IntegratableProject.class)!=null)
                    r.add(p);
            return r;
        }
    }

    private static final Logger LOGGER = Logger.getLogger(FeatureBranchProperty.class.getName());
}<|MERGE_RESOLUTION|>--- conflicted
+++ resolved
@@ -150,14 +150,10 @@
      *      (typically this means a merge conflict.)
      */
     public long rebase(final TaskListener listener, final long upstreamRev) throws IOException, InterruptedException {
-<<<<<<< HEAD
-        final ISVNAuthenticationProvider provider = Jenkins.getInstance().getDescriptorByType(
-                SubversionSCM.DescriptorImpl.class).createAuthenticationProvider();
-        final ModuleLocation upstreamLocation = getUpstreamSubversionLocation();
-=======
         final SubversionSCM svn = (SubversionSCM) getOwner().getScm();
         final ISVNAuthenticationProvider provider = svn.createAuthenticationProvider(getOwner(), svn.getLocations()[0]);
->>>>>>> 19f07a30
+
+        final ModuleLocation upstreamLocation = getUpstreamSubversionLocation();
         
         return owner.getModuleRoot().act(new FileCallable<Long>() {
             public Long invoke(File mr, VirtualChannel virtualChannel) throws IOException {
@@ -173,15 +169,10 @@
                         }
                     };
 
-<<<<<<< HEAD
-                    SVNURL up = upstreamLocation == null ? null : upstreamLocation.getSVNURL();
-                    SVNClientManager cm = SubversionSCM.createSvnClientManager(provider);
-=======
                     SvnClientManager svnm = SubversionSCM.createClientManager(provider);
 
-                    SVNURL up = getUpstreamURL();
+					SVNURL up = upstreamLocation == null ? null : upstreamLocation.getSVNURL();
                     SVNClientManager cm = svnm.getCore();
->>>>>>> 19f07a30
                     cm.setEventHandler(printHandler);
 
                     SVNWCClient wc = cm.getWCClient();
@@ -264,16 +255,11 @@
     public IntegrationResult integrate(final TaskListener listener, final String branchURL, final long branchRev, final String commitMessage) throws IOException, InterruptedException {
         final Long lastIntegrationSourceRevision = getlastIntegrationSourceRevision();
 
-<<<<<<< HEAD
-        final ISVNAuthenticationProvider provider = Jenkins.getInstance().getDescriptorByType(
-                SubversionSCM.DescriptorImpl.class).createAuthenticationProvider();
-        final ModuleLocation upstreamLocation = getUpstreamSubversionLocation();
-
-=======
         final SubversionSCM svn = (SubversionSCM) getUpstreamProject().getScm();
         final ISVNAuthenticationProvider provider = svn.createAuthenticationProvider(getUpstreamProject(), svn.getLocations()[0]);
+
+        final ModuleLocation upstreamLocation = getUpstreamSubversionLocation();
         
->>>>>>> 19f07a30
         return owner.getModuleRoot().act(new FileCallable<IntegrationResult>() {
             public IntegrationResult invoke(File mr, VirtualChannel virtualChannel) throws IOException {
                 try {
@@ -288,15 +274,10 @@
                         }
                     };
 
-<<<<<<< HEAD
-                    SVNURL up = upstreamLocation == null ? null : upstreamLocation.getSVNURL();
-                    SVNClientManager cm = SubversionSCM.createSvnClientManager(provider);
-=======
                     SvnClientManager svnm = SubversionSCM.createClientManager(provider);
 
-                    SVNURL up = getUpstreamURL();
+					SVNURL up = upstreamLocation == null ? null : upstreamLocation.getSVNURL();
                     SVNClientManager cm = svnm.getCore();
->>>>>>> 19f07a30
                     cm.setEventHandler(printHandler);
 
                     // capture the working directory state before the switch
