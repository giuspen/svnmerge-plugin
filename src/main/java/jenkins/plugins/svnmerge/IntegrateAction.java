package jenkins.plugins.svnmerge;

import hudson.Util;
import hudson.model.AbstractBuild;
import hudson.model.AbstractProject;
import hudson.model.BuildBadgeAction;
import hudson.model.Fingerprint;
import hudson.model.Fingerprint.RangeSet;
import hudson.model.Queue.Task;
import hudson.model.TaskListener;
import hudson.scm.ChangeLogSet.Entry;
import hudson.scm.SCM;
import hudson.scm.SVNRevisionState;
import hudson.scm.SubversionChangeLogSet.LogEntry;
import hudson.scm.SubversionSCM;
import hudson.scm.SubversionSCM.ModuleLocation;
import hudson.scm.SubversionSCM.SvnInfo;
import hudson.scm.SubversionTagAction;
import hudson.security.ACL;
import hudson.util.LogTaskListener;
import jenkins.model.Jenkins;
import jenkins.plugins.svnmerge.FeatureBranchProperty.IntegrationResult;

import org.kohsuke.stapler.StaplerRequest;
import org.kohsuke.stapler.StaplerResponse;
import org.tmatesoft.svn.core.SVNException;

import javax.servlet.ServletException;

import java.io.File;
import java.io.IOException;
import java.util.Hashtable;
import java.util.List;
import java.util.Set;
import java.util.logging.Logger;
import static java.util.logging.Level.WARNING;

/**
 * {@link AbstractBuild}-level action to integrate
 * the build to upstream branch.
 *
 * @author Kohsuke Kawaguchi
 */
public class IntegrateAction extends AbstractSvnmergeTaskAction<IntegrateSetting> implements BuildBadgeAction {
    public final AbstractBuild<?,?> build;

    /**
     * If the integration is successful, set to the revision of the commit of the merge.
     * If the integration is successful but there was nothing to merge, 0.
     * If it failed, -1. If an integration was never attempted, null.
     */
    private Long integratedRevision;

    /**
     * Commit in the branch that was merged into the {@link #integratedRevision}
     */
    private Long integrationSource;
    
    public IntegrateAction(AbstractBuild<?,?> build) {
        this.build = build;
    }

    public String getIconFileName() {
        if(!isApplicable()) return null; // missing configuration
        return "/plugin/svnmerge/24x24/integrate.gif";
    }

    public String getDisplayName() {
        return "Integrate Branch";
    }

    public String getUrlName() {
        return "integrate-branch";
    }

    @Override
    public AbstractProject<?, ?> getProject() {
        return build.getProject();
    }

    protected ACL getACL() {
        return build.getACL();
    }

    /**
     * Do we have enough information to perform integration?
     * If not, we need to pretend as if this action is not here.
     */
    private boolean isApplicable() {
        return getSvnInfo()!=null && getProperty()!=null;
    }

    public boolean isIntegrated() {
        return integratedRevision!=null && integratedRevision>0;
    }

    public boolean isIntegrationAttempted() {
        return integratedRevision!=null;
    }

    public Long getIntegratedRevision() {
        return integratedRevision;
    }

    public Long getIntegrationSource() {
        return integrationSource;
    }

    public File getLogFile() {
        return new File(build.getRootDir(),"integrate.log");
    }

    @Override
    protected TaskImpl createTask(IntegrateSetting s) throws IOException {
        return new IntegrationTask(s);
    }

    @Override
    protected IntegrateSetting createParams(StaplerRequest req) throws IOException {
        return new IntegrateSetting();
    }

    /**
     * URL and revision to be integrated from this action.
     */
	public SvnInfo getSvnInfo() {
		SCM scm = getProject().getScm();
		if (!(scm instanceof SubversionSCM)) {
			return null;
		} 
		// TODO: check for multiple locations ?
		SubversionSCM svn = (SubversionSCM) scm;
		ModuleLocation[] locations = svn.getLocations(); 
		if (locations.length == 1) {
			TaskListener listener = new LogTaskListener(LOGGER, WARNING);
			ModuleLocation firstLocation = svn.getLocations()[0];
			// expand system and node environment variables as well as the
			// project parameters
			firstLocation = Utility.getExpandedLocation(firstLocation,
					getProject());
			if (!firstLocation.isIgnoreExternalsOption()) {
				try {
					return new SvnInfo(firstLocation.getSVNURL()
							.toDecodedString(), Long.parseLong(build
							.getEnvironment(listener).get("SVN_REVISION_1")));
				} catch (SVNException e) {
					LOGGER.log(WARNING, "Could not get SVN URL and revision", e);
				} catch (NumberFormatException e) {
					LOGGER.log(WARNING, "Could not get SVN URL and revision", e);
				} catch (IOException e) {
					LOGGER.log(WARNING, "Could not get SVN URL and revision", e);
				} catch (InterruptedException e) {
					LOGGER.log(WARNING, "Could not get SVN URL and revision", e);
				}
			}
		}

		return null; // can't handle more than 1 URLs
	}

    /**
     * Integrate the branch.
     * <p>
     * This requires that the calling thread owns the workspace.
     */
    /*package*/ long perform(TaskListener listener, IntegrateSetting _) throws IOException, InterruptedException {
        return perform(listener, getSvnInfo());
    }

    /**
     * @param src
     *      We are taking this revision and merge it into the upstream.
     */
    public long perform(TaskListener listener, SvnInfo src) throws IOException, InterruptedException {
        String commitMessage = getCommitMessage();

<<<<<<< HEAD
        // if this is -1, it doesn't capture
        IntegrationResult r = getProperty().integrate(listener, src.url, src.revision, commitMessage);
=======
        SubversionSCM scm = (SubversionSCM) getProject().getScm();
        SVNRevisionState state = build.getAction(SVNRevisionState.class);
        ModuleLocation moduleLocation = scm.getLocations()[0];
        moduleLocation= Utility.getExpandedLocation(moduleLocation, getProject());
        long revision = state.getRevision(moduleLocation.getURL());

        IntegrationResult r = getProperty().integrate(listener, src.url, revision, commitMessage);
>>>>>>> 24297e16
        integratedRevision = r.mergeCommit;
        integrationSource = r.integrationSource;
        if(integratedRevision>0) {
            // record this integration as a fingerprint.
            // this will allow us to find where this change is integrated.
            Jenkins.getInstance().getFingerprintMap().getOrCreate(
                    build, IntegrateAction.class.getName(),
                    getFingerprintKey());
        }
        build.save();
        return integratedRevision;
    }

    /**
     * Gets the build number of the upstream where this integration is built.
     *
     * <p>
     * Since the relevant information might be already lost when this method
     * is called, this code needs to be defensive.
     *
     * @return -1
     *      if not integrated yet or this information is lost.
     */
    public int getUpstreamBuildNumber() throws IOException {
        Fingerprint f = Jenkins.getInstance().getFingerprintMap().get(getFingerprintKey());
        if(f==null)         return -1;
        FeatureBranchProperty p = getProperty();
        RangeSet rs = new RangeSet(); // empty range set
        if(p!=null)
            rs = f.getRangeSet(p.getUpstreamProject());
        else {
            // we don't know for sure what is our upstream project.
            Hashtable<String,RangeSet> usages = f.getUsages();
            if(!usages.isEmpty())
                rs = usages.values().iterator().next();
        }
        if(rs.isEmpty())    return -1;

        return rs.min();
    }

    /**
     * This is the md5 hash to keep track of where this change is integrated.
     */
    public String getFingerprintKey() {
        return Util.getDigestOf(getCommitMessage()+"#"+integratedRevision);
    }

    private String getCommitMessage() {
        return COMMIT_MESSAGE_PREFIX + build.getFullDisplayName()+ COMMIT_MESSAGE_SUFFIX;
    }

    /**
     * Cancels an integration task in the queue, if any.
     */
    public void doCancelQueue(StaplerRequest req, StaplerResponse rsp) throws IOException, ServletException {
        build.getProject().checkPermission(AbstractProject.BUILD);
        Jenkins.getInstance().getQueue().cancel(new IntegrationTask(null));
        rsp.forwardToPreviousPage(req);
    }

    /**
     * Which page to render?
     */
    protected String decidePage() {
        if(isIntegrated())          return "completed.jelly";
        if (workerThread != null)   return "inProgress.jelly";
        return "form.jelly";
    }

    /**
     * {@link Task} that performs the integration.
     */
    private class IntegrationTask extends TaskImpl {
        private IntegrationTask(IntegrateSetting s) throws IOException {
            super(s);
        }

        public String getFullDisplayName() {
            return Messages.IntegrateAction_DisplayName(getProject().getFullDisplayName());
        }

        public String getDisplayName() {
            return Messages.IntegrateAction_DisplayName(getProject().getDisplayName());
        }
    }

    /**
     * Checks if the given {@link Entry} represents a commit from
     * {@linkplain #perform(TaskListener,IntegrateSetting) integration}. If so,
     * return its fingerprint.
     *
     * Otherwise null.
     */
    public static Fingerprint getIntegrationFingerprint(Entry changeEntry) throws IOException {
        if (changeEntry instanceof LogEntry) {
            LogEntry le = (LogEntry) changeEntry;
            String msg = changeEntry.getMsg().trim();
            if(msg.startsWith(COMMIT_MESSAGE_PREFIX) && msg.contains(COMMIT_MESSAGE_SUFFIX + "\n")) {
                String s = msg.substring(0, msg.indexOf(COMMIT_MESSAGE_SUFFIX) + COMMIT_MESSAGE_SUFFIX.length());
                // this build is merging an integration. Leave this in the record
                return Jenkins.getInstance().getFingerprintMap().get(Util.getDigestOf(s + "#" + le.getRevision()));
            }
        }
        return null;
    }

    // used to find integration commits. commit messages start with PREFIX, contains SUFFIX, followed by paths
    static final String COMMIT_MESSAGE_PREFIX = "Integrated ";
    static final String COMMIT_MESSAGE_SUFFIX = " (from Jenkins)";
    private static final Logger LOGGER = Logger.getLogger(IntegrateAction.class.getName());

}<|MERGE_RESOLUTION|>--- conflicted
+++ resolved
@@ -140,12 +140,11 @@
 					getProject());
 			if (!firstLocation.isIgnoreExternalsOption()) {
 				try {
-					return new SvnInfo(firstLocation.getSVNURL()
-							.toDecodedString(), Long.parseLong(build
-							.getEnvironment(listener).get("SVN_REVISION_1")));
+                    SVNRevisionState state = build.getAction(SVNRevisionState.class);
+                    long revision = state.getRevision(firstLocation.getURL());
+
+					return new SvnInfo(firstLocation.getSVNURL().toDecodedString(), revision);
 				} catch (SVNException e) {
-					LOGGER.log(WARNING, "Could not get SVN URL and revision", e);
-				} catch (NumberFormatException e) {
 					LOGGER.log(WARNING, "Could not get SVN URL and revision", e);
 				} catch (IOException e) {
 					LOGGER.log(WARNING, "Could not get SVN URL and revision", e);
@@ -174,18 +173,7 @@
     public long perform(TaskListener listener, SvnInfo src) throws IOException, InterruptedException {
         String commitMessage = getCommitMessage();
 
-<<<<<<< HEAD
-        // if this is -1, it doesn't capture
         IntegrationResult r = getProperty().integrate(listener, src.url, src.revision, commitMessage);
-=======
-        SubversionSCM scm = (SubversionSCM) getProject().getScm();
-        SVNRevisionState state = build.getAction(SVNRevisionState.class);
-        ModuleLocation moduleLocation = scm.getLocations()[0];
-        moduleLocation= Utility.getExpandedLocation(moduleLocation, getProject());
-        long revision = state.getRevision(moduleLocation.getURL());
-
-        IntegrationResult r = getProperty().integrate(listener, src.url, revision, commitMessage);
->>>>>>> 24297e16
         integratedRevision = r.mergeCommit;
         integrationSource = r.integrationSource;
         if(integratedRevision>0) {
